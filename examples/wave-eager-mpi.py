--- conflicted
+++ resolved
@@ -83,19 +83,11 @@
         dim = 2
         nel_1d = 16
 
-<<<<<<< HEAD
         if mesh_dist.is_mananger_rank():
             from meshmode.mesh.generation import generate_regular_rect_mesh
             mesh = generate_regular_rect_mesh(
-                a=(-0.5,)*dim, b=(0.5,)*dim, n=(nel_1d,)*dim)
-=======
-    if mesh_dist.is_mananger_rank():
-        from meshmode.mesh.generation import generate_regular_rect_mesh
-        mesh = generate_regular_rect_mesh(
-            a=(-0.5,)*dim,
-            b=(0.5,)*dim,
-            nelements_per_axis=(nel_1d,)*dim)
->>>>>>> 84836db6
+                a=(-0.5,)*dim, b=(0.5,)*dim, 
+                nelements_per_axis=(nel_1d,)*dim)
 
             print("%d elements" % mesh.nelements)
             part_per_element = get_partition_by_pymetis(mesh, num_parts)
@@ -149,11 +141,7 @@
         assert istep == restart_step
         fields = restart_data["fields"]
 
-<<<<<<< HEAD
-    vis = make_visualizer(discr, order+3 if local_mesh.dim == 2 else order)
-=======
     vis = make_visualizer(discr)
->>>>>>> 84836db6
 
     def rhs(t, w):
         return wave_operator(discr, c=1, w=w)
