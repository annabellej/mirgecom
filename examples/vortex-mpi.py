--- conflicted
+++ resolved
@@ -66,11 +66,7 @@
 
 @mpi_entry_point
 def main(ctx_factory=cl.create_some_context, use_profiling=False, use_logmgr=False,
-<<<<<<< HEAD
-         actx_class=PyOpenCLArrayContext):
-=======
-         use_leap=False):
->>>>>>> 3d73397a
+         actx_class=PyOpenCLArrayContext, use_leap=False):
     """Drive the example."""
 
     from mpi4py import MPI
@@ -223,7 +219,7 @@
 
 
 if __name__ == "__main__":
-<<<<<<< HEAD
+    logging.basicConfig(format="%(message)s", level=logging.INFO)
     import argparse
     parser = argparse.ArgumentParser(description="Vortex (MPI version)")
     parser.add_argument("--lazy", action="store_true",
@@ -232,16 +228,10 @@
 
     use_profiling = False
     use_logging = False
+    use_leap = False
 
     main(use_profiling=use_profiling, use_logmgr=use_logging,
-         actx_class=PytatoArrayContext if args.lazy else PyOpenCLArrayContext)
-=======
-    logging.basicConfig(format="%(message)s", level=logging.INFO)
-    use_profiling = True
-    use_logging = True
-    use_leap = False
-
-    main(use_profiling=use_profiling, use_logmgr=use_logging, use_leap=use_leap)
->>>>>>> 3d73397a
+         actx_class=PytatoArrayContext if args.lazy else PyOpenCLArrayContext,
+         use_leap=use_leap)
 
 # vim: foldmethod=marker