"""Boundary condition implementations.

Inviscid Boundary Conditions
^^^^^^^^^^^^^^^^^^^^^^^^^^^^

.. autoclass:: PrescribedBoundary
.. autoclass:: DummyBoundary
.. autoclass:: AdiabaticSlipBoundary
.. autoclass:: AdiabaticNoSlipBoundary

Viscous Boundary Conditions
^^^^^^^^^^^^^^^^^^^^^^^^^^^

.. autoclass:: IsothermalNoSlipBoundary
.. autoclass:: PrescribedViscousBoundary
"""

__copyright__ = """
Copyright (C) 2021 University of Illinois Board of Trustees
"""

__license__ = """
Permission is hereby granted, free of charge, to any person obtaining a copy
of this software and associated documentation files (the "Software"), to deal
in the Software without restriction, including without limitation the rights
to use, copy, modify, merge, publish, distribute, sublicense, and/or sell
copies of the Software, and to permit persons to whom the Software is
furnished to do so, subject to the following conditions:

The above copyright notice and this permission notice shall be included in
all copies or substantial portions of the Software.

THE SOFTWARE IS PROVIDED "AS IS", WITHOUT WARRANTY OF ANY KIND, EXPRESS OR
IMPLIED, INCLUDING BUT NOT LIMITED TO THE WARRANTIES OF MERCHANTABILITY,
FITNESS FOR A PARTICULAR PURPOSE AND NONINFRINGEMENT. IN NO EVENT SHALL THE
AUTHORS OR COPYRIGHT HOLDERS BE LIABLE FOR ANY CLAIM, DAMAGES OR OTHER
LIABILITY, WHETHER IN AN ACTION OF CONTRACT, TORT OR OTHERWISE, ARISING FROM,
OUT OF OR IN CONNECTION WITH THE SOFTWARE OR THE USE OR OTHER DEALINGS IN
THE SOFTWARE.
"""

import numpy as np
from meshmode.dof_array import thaw
from meshmode.mesh import BTAG_ALL, BTAG_NONE  # noqa
# from mirgecom.eos import IdealSingleGas
from grudge.symbolic.primitives import (
    TracePair,
    as_dofdesc
)
from mirgecom.fluid import (
    split_conserved,
    join_conserved,
    join_conserved_vectors
)


class ViscousBC:
    r"""Abstract interface to viscous boundary conditions.

    .. automethod:: q_flux
    .. automethod:: t_flux
    .. automethod:: inviscid_flux
    .. automethod:: viscous_flux
    .. automethod:: boundary_pair
    """

    def get_q_flux(self, discr, btag, eos, q, **kwargs):
        """Get the flux through boundary *btag* for each scalar in *q*."""
        raise NotImplementedError()

    def get_t_flux(self, discr, btag, eos, q, **kwargs):
        """Get the "temperature flux" through boundary *btag*."""
        raise NotImplementedError()

    def get_inviscid_flux(self, discr, btag, eos, q, **kwargs):
        """Get the inviscid part of the physical flux across the boundary *btag*."""
        raise NotImplementedError()

    def get_viscous_flux(self, discr, btag, eos, q, grad_q, grad_t, **kwargs):
        """Get the viscous part of the physical flux across the boundary *btag*."""
        raise NotImplementedError()

    def get_boundary_pair(self, discr, btag, eos, u, **kwargs):
        """Get the interior and exterior solution (*u*) on the boundary."""
        raise NotImplementedError()


class PrescribedBoundary:
    """Boundary condition prescribes boundary soln with user-specified function.

    .. automethod:: __init__
    .. automethod:: boundary_pair
    """

    def __init__(self, userfunc):
        """Set the boundary function.

        Parameters
        ----------
        userfunc
            User function that prescribes the solution values on the exterior
            of the boundary. The given user function (*userfunc*) must take at
            least one parameter that specifies the coordinates at which to prescribe
            the solution.
        """
        self._userfunc = userfunc

    def boundary_pair(self, discr, q, btag, **kwargs):
        """Get the interior and exterior solution on the boundary."""
<<<<<<< HEAD
        actx = q[0].array_context

        boundary_discr = discr.discr_from_dd(btag)
        nodes = thaw(actx, boundary_discr.nodes())
        ext_soln = self._userfunc(nodes, **kwargs)
        int_soln = discr.project("vol", btag, q)
        return TracePair(btag, interior=int_soln, exterior=ext_soln)

    def exterior_sol(
            self, discr, q, btag, **kwargs):
        """Get the interior solution on the boundary."""
=======
        ext_soln = self.exterior_q(discr, q, btag, **kwargs)
        int_soln = discr.project("vol", btag, q)
        return TracePair(btag, interior=int_soln, exterior=ext_soln)

    def exterior_q(self, discr, q, btag, **kwargs):
        """Get the exterior solution on the boundary."""
>>>>>>> 69e3db8c
        actx = q[0].array_context

        boundary_discr = discr.discr_from_dd(btag)
        nodes = thaw(actx, boundary_discr.nodes())
        ext_soln = self._userfunc(nodes, **kwargs)
        return ext_soln

<<<<<<< HEAD
    def av(
            self, discr, q, btag, **kwargs):
        """Do artificial viscosity function."""
        return discr.project("vol", btag, q)
=======
    def exterior_grad_q(self, discr, grad_q, btag, **kwargs):
        """Get the exterior solution on the boundary."""
        return discr.project("vol", btag, grad_q)
>>>>>>> 69e3db8c


class DummyBoundary:
    """Boundary condition that assigns boundary-adjacent soln as the boundary solution.

    .. automethod:: boundary_pair
    """

    def boundary_pair(self, discr, q, btag, **kwargs):
        """Get the interior and exterior solution on the boundary."""
<<<<<<< HEAD
        dir_soln = discr.project("vol", btag, q)
        return TracePair(btag, interior=dir_soln, exterior=dir_soln)

    def exterior_sol(self, discr, q, btag, **kwargs):
        """Get the interior and exterior solution on the boundary."""
        dir_soln = discr.project("vol", btag, q)
        return dir_soln

    def av(
            self, discr, q, btag, **kwargs):
        """Do artificial viscosity function."""
        return discr.project("vol", btag, q)
=======
        dir_soln = self.exterior_q(discr, q, btag, **kwargs)
        return TracePair(btag, interior=dir_soln, exterior=dir_soln)

    def exterior_q(self, discr, q, btag, **kwargs):
        """Get the exterior solution on the boundary."""
        dir_soln = discr.project("vol", btag, q)
        return dir_soln

    def exterior_grad_q(self, discr, grad_q, btag, **kwargs):
        """Get the grad_q on the exterior of the boundary."""
        return discr.project("vol", btag, grad_q)
>>>>>>> 69e3db8c


class AdiabaticSlipBoundary:
    r"""Boundary condition implementing inviscid slip boundary.

    a.k.a. Reflective inviscid wall boundary

    This class implements an adiabatic reflective slip boundary given
    by
    $\mathbf{q^{+}} = [\rho^{-}, (\rho{E})^{-}, (\rho\vec{V})^{-}
    - 2((\rho\vec{V})^{-}\cdot\hat{\mathbf{n}}) \hat{\mathbf{n}}]$
    wherein the normal component of velocity at the wall is 0, and
    tangential components are preserved. These perfectly reflecting
    conditions are used by the forward-facing step case in
    [Hesthaven_2008]_, Section 6.6, and correspond to the characteristic
    boundary conditions described in detail in [Poinsot_1992]_.

    .. automethod:: boundary_pair
    """

    def boundary_pair(self, discr, q, btag, **kwargs):
<<<<<<< HEAD
        """Get the interior and exterior solution on the boundary.

        The exterior solution is set such that there will be vanishing
        flux through the boundary, preserving mass, momentum (magnitude) and
        energy.
        rho_plus = rho_minus
        v_plus = v_minus - 2 * (v_minus . n_hat) * n_hat
        mom_plus = rho_plus * v_plus
        E_plus = E_minus
        """
        # Grab some boundary-relevant data
        dim = discr.dim
        cv = split_conserved(dim, q)
        actx = cv.mass.array_context

        # Grab a unit normal to the boundary
        nhat = thaw(actx, discr.normal(btag))

        # Get the interior/exterior solns
=======
        """Get the interior and exterior solution on the boundary."""
        bndry_soln = self.exterior_q(discr, q, btag, **kwargs)
>>>>>>> 69e3db8c
        int_soln = discr.project("vol", btag, q)
        int_cv = split_conserved(dim, int_soln)

        # Subtract out the 2*wall-normal component
        # of velocity from the velocity at the wall to
        # induce an equal but opposite wall-normal (reflected) wave
        # preserving the tangential component
        mom_normcomp = np.dot(int_cv.momentum, nhat)  # wall-normal component
        wnorm_mom = nhat * mom_normcomp  # wall-normal mom vec
        ext_mom = int_cv.momentum - 2.0 * wnorm_mom  # prescribed ext momentum

        # Form the external boundary solution with the new momentum
        bndry_soln = join_conserved(dim=dim, mass=int_cv.mass,
                                    energy=int_cv.energy,
                                    momentum=ext_mom,
                                    species_mass=int_cv.species_mass)

        return TracePair(btag, interior=int_soln, exterior=bndry_soln)

<<<<<<< HEAD
    def exterior_sol(
            self, discr, q, btag, **kwargs):
        """Get the interior and exterior solution on the boundary.
=======
    def exterior_q(self, discr, q, btag, **kwargs):
        """Get the exterior solution on the boundary.
>>>>>>> 69e3db8c

        The exterior solution is set such that there will be vanishing
        flux through the boundary, preserving mass, momentum (magnitude) and
        energy.
        rho_plus = rho_minus
        v_plus = v_minus - 2 * (v_minus . n_hat) * n_hat
        mom_plus = rho_plus * v_plus
        E_plus = E_minus
        """
        # Grab some boundary-relevant data
        dim = discr.dim
        cv = split_conserved(dim, q)
        actx = cv.mass.array_context

        # Grab a unit normal to the boundary
        nhat = thaw(actx, discr.normal(btag))

        # Get the interior/exterior solns
        int_soln = discr.project("vol", btag, q)
        int_cv = split_conserved(dim, int_soln)

        # Subtract out the 2*wall-normal component
        # of velocity from the velocity at the wall to
        # induce an equal but opposite wall-normal (reflected) wave
        # preserving the tangential component
        mom_normcomp = np.dot(int_cv.momentum, nhat)  # wall-normal component
        wnorm_mom = nhat * mom_normcomp  # wall-normal mom vec
        ext_mom = int_cv.momentum - 2.0 * wnorm_mom  # prescribed ext momentum

        # Form the external boundary solution with the new momentum
        bndry_soln = join_conserved(dim=dim, mass=int_cv.mass,
                                    energy=int_cv.energy,
                                    momentum=ext_mom,
                                    species_mass=int_cv.species_mass)

        return bndry_soln

    def exterior_grad_q(self, discr, grad_q, btag, **kwargs):
        """Get the exterior grad(Q) on the boundary."""
        # Grab some boundary-relevant data
        num_equations, dim = grad_q.shape
        num_species = num_equations - dim - 2
        cv = split_conserved(dim, grad_q)
        actx = cv.mass[0].array_context
        # Grab a unit normal to the boundary
        normal = thaw(actx, discr.normal(btag))

        # Get the interior soln
        int_soln = discr.project("vol", btag, grad_q)
        int_cv = split_conserved(dim, int_soln)

        # create result array to fill
        result = np.empty(shape=grad_q.shape, dtype=object)

        # flip signs on mass and energy
<<<<<<< HEAD
        result[0] = -1.0*bndry_q.mass
        result[1] = -1.0*bndry_q.energy

        # This needs to be removed
        result[2:] = bndry_q.momentum

        # things are in the wrong order here...flip?
        for i in range(dim):
            tmp = np.zeros(dim, dtype=object)
            for j in range(dim):
                tmp[j] = bndry_q.momentum[j][i]
            flip = np.dot(tmp, normal)
            norm_flip = normal*flip
            tmp = tmp - 2.0*norm_flip
            for j in range(dim):
                result[2+j][i] = -1.0*tmp[j]

        return(result)


class AdiabaticNoSlipBoundary:
    r"""Boundary condition implementing a noslip boundary.

    .. automethod:: boundary_pair
    """

    def boundary_pair(self, discr, q, btag, **kwargs):
        """Get the interior and exterior solution on the boundary."""
        bndry_soln = self.exterior_sol(discr, q, btag, **kwargs)
        int_soln = discr.project("vol", btag, q)

        return TracePair(btag, interior=int_soln, exterior=bndry_soln)

    def exterior_sol(self, discr, q, btag, **kwargs):
        """Get the exterior solution on the boundary."""
        # Grab some boundary-relevant data
        dim = discr.dim
        # cv = split_conserved(dim, q)
        # actx = cv.mass.array_context

        # Grab a unit normal to the boundary
        # nhat = thaw(actx, discr.normal(btag))

        # Get the interior/exterior solns
        int_soln = discr.project("vol", btag, q)
        int_cv = split_conserved(dim, int_soln)

        # This does not consider moving walls
        # Set the exterior momentum to the negative of interior
        # such that the velocity at the wall = 0
        ext_mom = -int_cv.momentum  # prescribed ext momentum

        # Form the external boundary solution with the new momentum
        bndry_soln = join_conserved(dim=dim, mass=int_cv.mass,
                                    energy=int_cv.energy,
                                    momentum=ext_mom)

        return bndry_soln

    def av(self, discr, q, btag, **kwargs):
        """Get the exterior solution on the boundary."""
        # Grab some boundary-relevant data
        dim = discr.dim
        # cv = split_conserved(dim, q)
        # actx = cv.mass[0].array_context

        # Grab a unit normal to the boundary
        # normal = thaw(actx, discr.normal(btag))

        # Get the interior soln
        int_soln = discr.project("vol", btag, q)
        bndry_q = split_conserved(dim, int_soln)

        # create result array to fill
        result = np.zeros(2+dim, dtype=object)

        # flip signs on mass and energy
        # to apply a neumann condition on q
        result[0] = -1.0*bndry_q.mass
        result[1] = -1.0*bndry_q.energy
        result[2:] = -1.0*bndry_q.momentum
=======
        # to apply a neumann condition on q
        result[0] = -int_cv.mass
        result[1] = -int_cv.energy

        # Subtract 2*wall-normal component of q
        # to enforce q=0 on the wall
        # flip remaining components to set a neumann condition
        s_mom_normcomp = np.outer(normal, np.dot(int_cv.momentum, normal))
        s_mom_flux = 2*s_mom_normcomp - int_cv.momentum
        for idim in range(dim):
            result[2+idim] = s_mom_flux[idim]
>>>>>>> 69e3db8c

        for ispec in range(num_species):
            result[dim+2+ispec] = -int_cv.species_mass[ispec]

        return join_conserved_vectors(dim, result)


class IsothermalNoSlipBoundary(ViscousBC):
    r"""Isothermal no-slip viscous wall boundary.

    This class implements an isothermal no-slip wall by:
    (TBD)
    [Hesthaven_2008]_, Section 6.6, and correspond to the characteristic
    boundary conditions described in detail in [Poinsot_1992]_.
    """

    def __init__(self, wall_temperature=300):
        """Initialize the boundary condition object."""
        self._wall_temp = wall_temperature

    def get_boundary_pair(self, discr, btag, eos, q, **kwargs):
        """Get the interior and exterior solution (*q*) on the boundary."""
        q_minus = discr.project("vol", btag, q)
        cv_minus = split_conserved(discr.dim, q_minus)

        # t_plus = self._wall_temp + 0*cv_minus.mass
        t_plus = eos.temperature(cv_minus)
        velocity_plus = -cv_minus.momentum / cv_minus.mass
        mass_frac_plus = cv_minus.species_mass / cv_minus.mass

        internal_energy_plus = eos.get_internal_energy(
            temperature=t_plus, species_fractions=mass_frac_plus,
            mass=cv_minus.mass
        )
        total_energy_plus = (internal_energy_plus
                             + .5*cv_minus.mass*np.dot(velocity_plus, velocity_plus))

        q_plus = join_conserved(
            discr.dim, mass=cv_minus.mass, energy=total_energy_plus,
            momentum=-cv_minus.momentum, species_mass=cv_minus.species_mass
        )

        return TracePair(btag, interior=q_minus, exterior=q_plus)

    def get_q_flux(self, discr, btag, eos, q, **kwargs):
        """Get the flux through boundary *btag* for each scalar in *q*."""
        bnd_qpair = self.get_boundary_pair(discr, btag, eos, q, **kwargs)
        cv_minus = split_conserved(discr.dim, bnd_qpair.int)
        actx = cv_minus.mass.array_context
        nhat = thaw(actx, discr.normal(btag))
        from mirgecom.flux import central_scalar_flux
        flux_func = central_scalar_flux

        if "numerical_flux_func" in kwargs:
            flux_func = kwargs.get("numerical_flux_func")

        flux_weak = flux_func(bnd_qpair, nhat)

        if "local" in kwargs:
            if kwargs["local"]:
                return flux_weak

        return discr.project(bnd_qpair.dd, "all_faces", flux_weak)

    def get_t_flux(self, discr, btag, eos, q, **kwargs):
        """Get the "temperature flux" through boundary *btag*."""
        q_minus = discr.project("vol", btag, q)
        cv_minus = split_conserved(discr.dim, q_minus)
        t_minus = eos.temperature(cv_minus)
        t_plus = t_minus
        # t_plus = 0*t_minus + self._wall_temp
        actx = cv_minus.mass.array_context
        nhat = thaw(actx, discr.normal(btag))
        bnd_tpair = TracePair(btag, interior=t_minus, exterior=t_plus)

        from mirgecom.flux import central_scalar_flux
        flux_func = central_scalar_flux
        if "numerical_flux_func" in kwargs:
            flux_func = kwargs.get("numerical_flux_func")

        flux_weak = flux_func(bnd_tpair, nhat)

        if "local" in kwargs:
            if kwargs["local"]:
                return flux_weak

        return discr.project(bnd_tpair.dd, "all_faces", flux_weak)

    def get_inviscid_flux(self, discr, btag, eos, q, **kwargs):
        """Get the inviscid part of the physical flux across the boundary *btag*."""
        bnd_tpair = self.get_boundary_pair(discr, btag, eos, q, **kwargs)
        from mirgecom.inviscid import inviscid_facial_flux
        return inviscid_facial_flux(discr, eos, bnd_tpair)

    def get_viscous_flux(self, discr, btag, eos, q, grad_q, grad_t, **kwargs):
        """Get the viscous part of the physical flux across the boundary *btag*."""
        q_tpair = self.get_boundary_pair(discr, btag, eos, q, **kwargs)
        cv_minus = split_conserved(discr.dim, q_tpair.int)

        grad_q_minus = discr.project("vol", btag, grad_q)
        grad_q_tpair = TracePair(btag, interior=grad_q_minus, exterior=grad_q_minus)

        t_minus = eos.temperature(cv_minus)
        # t_plus = 0*t_minus + self._wall_temp
        t_plus = t_minus
        t_tpair = TracePair(btag, interior=t_minus, exterior=t_plus)

        grad_t_minus = discr.project("vol", btag, grad_t)
        grad_t_tpair = TracePair(btag, interior=grad_t_minus, exterior=grad_t_minus)

        from mirgecom.viscous import viscous_facial_flux
        return viscous_facial_flux(discr, eos, q_tpair, grad_q_tpair,
                                   t_tpair, grad_t_tpair)


class PrescribedViscousBoundary(ViscousBC):
    r"""Fully prescribed boundary for viscous flows.

    This class implements an inflow/outflow by:
    (TBD)
    [Hesthaven_2008]_, Section 6.6, and correspond to the characteristic
    boundary conditions described in detail in [Poinsot_1992]_.
    """

    def __init__(self, q_func=None, grad_q_func=None, t_func=None,
                 grad_t_func=None, inviscid_flux_func=None,
                 viscous_flux_func=None, t_flux_func=None,
                 q_flux_func=None):
        """Initialize the boundary condition object."""
        self._q_func = q_func
        self._q_flux_func = q_flux_func
        self._grad_q_func = grad_q_func
        self._t_func = t_func
        self._t_flux_func = t_flux_func
        self._grad_t_func = grad_t_func
        self._inviscid_flux_func = inviscid_flux_func
        self._viscous_flux_func = viscous_flux_func

    def get_q_flux(self, discr, btag, eos, q, **kwargs):
        """Get the flux through boundary *btag* for each scalar in *q*."""
        boundary_discr = discr.discr_from_dd(btag)
        q_minus = discr.project("vol", btag, q)
        cv_minus = split_conserved(discr.dim, q_minus)
        actx = cv_minus.mass.array_context
        nodes = thaw(actx, boundary_discr.nodes())
        nhat = thaw(actx, discr.normal(btag))

        flux_weak = 0
        if self._q_flux_func:
            flux_weak = self._q_flux_func(nodes, eos, q_minus, nhat, **kwargs)
        elif self._q_func:
            q_plus = self._q_func(nodes, eos=eos, q=q_minus, **kwargs)
        else:
            q_plus = q_minus

        q_tpair = TracePair(btag, interior=q_minus, exterior=q_plus)

        from mirgecom.flux import central_scalar_flux
        flux_func = central_scalar_flux
        if "numerical_flux_func" in kwargs:
            flux_func = kwargs["numerical_flux_func"]
            flux_weak = flux_func(q_tpair, nhat)

        if "local" in kwargs:
            if kwargs["local"]:
                return flux_weak

        return discr.project(as_dofdesc(btag), "all_faces", flux_weak)

    def get_t_flux(self, discr, btag, eos, q, **kwargs):
        """Get the "temperature flux" through boundary *btag*."""
        boundary_discr = discr.discr_from_dd(btag)
        q_minus = discr.project("vol", btag, q)
        cv_minus = split_conserved(discr.dim, q_minus)
        actx = cv_minus.mass.array_context
        nodes = thaw(actx, boundary_discr.nodes())
        nhat = thaw(actx, discr.normal(btag))

        if self._t_flux_func:
            flux_weak = self._t_flux_func(nodes, eos, q_minus, nhat, **kwargs)
        else:
            t_minus = eos.temperature(cv_minus)
            if self._t_func:
                t_plus = self._t_func(nodes, eos, q_minus, **kwargs)
            elif self._q_func:
                q_plus = self._q_func(nodes, eos=eos, q=q_minus, **kwargs)
                cv_plus = split_conserved(discr.dim, q_plus)
                t_plus = eos.temperature(cv_plus)
            else:
                t_plus = t_minus

            bnd_tpair = TracePair(btag, interior=t_minus, exterior=t_plus)

            from mirgecom.flux import central_scalar_flux
            flux_func = central_scalar_flux
            if "numerical_flux_func" in kwargs:
                flux_func = kwargs["numerical_flux_func"]
            flux_weak = flux_func(bnd_tpair, nhat)

        if "local" in kwargs:
            if kwargs["local"]:
                return flux_weak

        return discr.project(as_dofdesc(btag), "all_faces", flux_weak)

    def get_inviscid_flux(self, discr, btag, eos, q, **kwargs):
        """Get the inviscid part of the physical flux across the boundary *btag*."""
        boundary_discr = discr.discr_from_dd(btag)
        q_minus = discr.project("vol", btag, q)
        cv_minus = split_conserved(discr.dim, q_minus)
        actx = cv_minus.mass.array_context
        nodes = thaw(actx, boundary_discr.nodes())
        nhat = thaw(actx, discr.normal(btag))

        flux_weak = 0
        if self._inviscid_flux_func:
            flux_weak = self._inviscid_flux_func(nodes, eos, q_minus, nhat, **kwargs)
        else:
            if self._q_func:
                q_plus = self._q_func(nodes, eos=eos, q=q_minus, **kwargs)
            else:
                q_plus = q_minus
            bnd_tpair = TracePair(btag, interior=q_minus, exterior=q_plus)
            from mirgecom.inviscid import inviscid_facial_flux
            return inviscid_facial_flux(discr, eos, bnd_tpair)

        if "local" in kwargs:
            if kwargs["local"]:
                return flux_weak

        return discr.project(as_dofdesc(btag), "all_faces", flux_weak)

    def get_viscous_flux(self, discr, btag, eos, q, grad_q, grad_t, **kwargs):
        """Get the viscous part of the physical flux across the boundary *btag*."""
        boundary_discr = discr.discr_from_dd(btag)
        q_minus = discr.project("vol", btag, q)
        s_minus = discr.project("vol", btag, grad_q)
        grad_t_minus = discr.project("vol", btag, grad_t)
        cv_minus = split_conserved(discr.dim, q_minus)
        actx = cv_minus.mass.array_context
        nodes = thaw(actx, boundary_discr.nodes())
        nhat = thaw(actx, discr.normal(btag))
        t_minus = eos.temperature(cv_minus)

        flux_weak = 0
        if self._viscous_flux_func:
            flux_weak = self._viscous_flux_func(nodes, eos, q_minus, s_minus,
                                                t_minus, grad_t_minus, nhat,
                                                **kwargs)
            if "local" in kwargs:
                if kwargs["local"]:
                    return flux_weak
            return discr.project(as_dofdesc(btag), "all_faces", flux_weak)
        else:
            if self._q_func:
                q_plus = self._q_func(nodes, eos=eos, q=q_minus, **kwargs)
            else:
                q_plus = q_minus
            cv_plus = split_conserved(discr.dim, q_plus)

            if self._grad_q_func:
                s_plus = self._grad_q_func(nodes, eos, q_minus, s_minus,
                                           **kwargs)
            else:
                s_plus = s_minus

            if self._grad_t_func:
                grad_t_plus = self._grad_t_func(nodes, eos, q_minus,
                                                grad_t_minus, **kwargs)
            else:
                grad_t_plus = grad_t_minus

            if self._t_func:
                t_plus = self._t_func(nodes, eos, q_minus, **kwargs)
            else:
                t_plus = eos.temperature(cv_plus)

            q_tpair = TracePair(btag, interior=q_minus, exterior=q_plus)
            s_tpair = TracePair(btag, interior=s_minus, exterior=s_plus)
            t_tpair = TracePair(btag, interior=t_minus, exterior=t_plus)
            grad_t_tpair = TracePair(btag, interior=grad_t_minus,
                                     exterior=grad_t_plus)

            from mirgecom.viscous import viscous_facial_flux
            return viscous_facial_flux(discr, eos, q_tpair, s_tpair,
                                       t_tpair, grad_t_tpair)<|MERGE_RESOLUTION|>--- conflicted
+++ resolved
@@ -107,26 +107,12 @@
 
     def boundary_pair(self, discr, q, btag, **kwargs):
         """Get the interior and exterior solution on the boundary."""
-<<<<<<< HEAD
-        actx = q[0].array_context
-
-        boundary_discr = discr.discr_from_dd(btag)
-        nodes = thaw(actx, boundary_discr.nodes())
-        ext_soln = self._userfunc(nodes, **kwargs)
-        int_soln = discr.project("vol", btag, q)
-        return TracePair(btag, interior=int_soln, exterior=ext_soln)
-
-    def exterior_sol(
-            self, discr, q, btag, **kwargs):
-        """Get the interior solution on the boundary."""
-=======
         ext_soln = self.exterior_q(discr, q, btag, **kwargs)
         int_soln = discr.project("vol", btag, q)
         return TracePair(btag, interior=int_soln, exterior=ext_soln)
 
     def exterior_q(self, discr, q, btag, **kwargs):
         """Get the exterior solution on the boundary."""
->>>>>>> 69e3db8c
         actx = q[0].array_context
 
         boundary_discr = discr.discr_from_dd(btag)
@@ -134,16 +120,9 @@
         ext_soln = self._userfunc(nodes, **kwargs)
         return ext_soln
 
-<<<<<<< HEAD
-    def av(
-            self, discr, q, btag, **kwargs):
-        """Do artificial viscosity function."""
-        return discr.project("vol", btag, q)
-=======
     def exterior_grad_q(self, discr, grad_q, btag, **kwargs):
         """Get the exterior solution on the boundary."""
         return discr.project("vol", btag, grad_q)
->>>>>>> 69e3db8c
 
 
 class DummyBoundary:
@@ -154,20 +133,6 @@
 
     def boundary_pair(self, discr, q, btag, **kwargs):
         """Get the interior and exterior solution on the boundary."""
-<<<<<<< HEAD
-        dir_soln = discr.project("vol", btag, q)
-        return TracePair(btag, interior=dir_soln, exterior=dir_soln)
-
-    def exterior_sol(self, discr, q, btag, **kwargs):
-        """Get the interior and exterior solution on the boundary."""
-        dir_soln = discr.project("vol", btag, q)
-        return dir_soln
-
-    def av(
-            self, discr, q, btag, **kwargs):
-        """Do artificial viscosity function."""
-        return discr.project("vol", btag, q)
-=======
         dir_soln = self.exterior_q(discr, q, btag, **kwargs)
         return TracePair(btag, interior=dir_soln, exterior=dir_soln)
 
@@ -179,7 +144,6 @@
     def exterior_grad_q(self, discr, grad_q, btag, **kwargs):
         """Get the grad_q on the exterior of the boundary."""
         return discr.project("vol", btag, grad_q)
->>>>>>> 69e3db8c
 
 
 class AdiabaticSlipBoundary:
@@ -201,8 +165,29 @@
     """
 
     def boundary_pair(self, discr, q, btag, **kwargs):
-<<<<<<< HEAD
-        """Get the interior and exterior solution on the boundary.
+        """Get the interior and exterior solution on the boundary."""
+        bndry_soln = self.exterior_q(discr, q, btag, **kwargs)
+        int_soln = discr.project("vol", btag, q)
+        int_cv = split_conserved(dim, int_soln)
+
+        # Subtract out the 2*wall-normal component
+        # of velocity from the velocity at the wall to
+        # induce an equal but opposite wall-normal (reflected) wave
+        # preserving the tangential component
+        mom_normcomp = np.dot(int_cv.momentum, nhat)  # wall-normal component
+        wnorm_mom = nhat * mom_normcomp  # wall-normal mom vec
+        ext_mom = int_cv.momentum - 2.0 * wnorm_mom  # prescribed ext momentum
+
+        # Form the external boundary solution with the new momentum
+        bndry_soln = join_conserved(dim=dim, mass=int_cv.mass,
+                                    energy=int_cv.energy,
+                                    momentum=ext_mom,
+                                    species_mass=int_cv.species_mass)
+
+        return TracePair(btag, interior=int_soln, exterior=bndry_soln)
+
+    def exterior_q(self, discr, q, btag, **kwargs):
+        """Get the exterior solution on the boundary.
 
         The exterior solution is set such that there will be vanishing
         flux through the boundary, preserving mass, momentum (magnitude) and
@@ -221,55 +206,6 @@
         nhat = thaw(actx, discr.normal(btag))
 
         # Get the interior/exterior solns
-=======
-        """Get the interior and exterior solution on the boundary."""
-        bndry_soln = self.exterior_q(discr, q, btag, **kwargs)
->>>>>>> 69e3db8c
-        int_soln = discr.project("vol", btag, q)
-        int_cv = split_conserved(dim, int_soln)
-
-        # Subtract out the 2*wall-normal component
-        # of velocity from the velocity at the wall to
-        # induce an equal but opposite wall-normal (reflected) wave
-        # preserving the tangential component
-        mom_normcomp = np.dot(int_cv.momentum, nhat)  # wall-normal component
-        wnorm_mom = nhat * mom_normcomp  # wall-normal mom vec
-        ext_mom = int_cv.momentum - 2.0 * wnorm_mom  # prescribed ext momentum
-
-        # Form the external boundary solution with the new momentum
-        bndry_soln = join_conserved(dim=dim, mass=int_cv.mass,
-                                    energy=int_cv.energy,
-                                    momentum=ext_mom,
-                                    species_mass=int_cv.species_mass)
-
-        return TracePair(btag, interior=int_soln, exterior=bndry_soln)
-
-<<<<<<< HEAD
-    def exterior_sol(
-            self, discr, q, btag, **kwargs):
-        """Get the interior and exterior solution on the boundary.
-=======
-    def exterior_q(self, discr, q, btag, **kwargs):
-        """Get the exterior solution on the boundary.
->>>>>>> 69e3db8c
-
-        The exterior solution is set such that there will be vanishing
-        flux through the boundary, preserving mass, momentum (magnitude) and
-        energy.
-        rho_plus = rho_minus
-        v_plus = v_minus - 2 * (v_minus . n_hat) * n_hat
-        mom_plus = rho_plus * v_plus
-        E_plus = E_minus
-        """
-        # Grab some boundary-relevant data
-        dim = discr.dim
-        cv = split_conserved(dim, q)
-        actx = cv.mass.array_context
-
-        # Grab a unit normal to the boundary
-        nhat = thaw(actx, discr.normal(btag))
-
-        # Get the interior/exterior solns
         int_soln = discr.project("vol", btag, q)
         int_cv = split_conserved(dim, int_soln)
 
@@ -307,89 +243,6 @@
         result = np.empty(shape=grad_q.shape, dtype=object)
 
         # flip signs on mass and energy
-<<<<<<< HEAD
-        result[0] = -1.0*bndry_q.mass
-        result[1] = -1.0*bndry_q.energy
-
-        # This needs to be removed
-        result[2:] = bndry_q.momentum
-
-        # things are in the wrong order here...flip?
-        for i in range(dim):
-            tmp = np.zeros(dim, dtype=object)
-            for j in range(dim):
-                tmp[j] = bndry_q.momentum[j][i]
-            flip = np.dot(tmp, normal)
-            norm_flip = normal*flip
-            tmp = tmp - 2.0*norm_flip
-            for j in range(dim):
-                result[2+j][i] = -1.0*tmp[j]
-
-        return(result)
-
-
-class AdiabaticNoSlipBoundary:
-    r"""Boundary condition implementing a noslip boundary.
-
-    .. automethod:: boundary_pair
-    """
-
-    def boundary_pair(self, discr, q, btag, **kwargs):
-        """Get the interior and exterior solution on the boundary."""
-        bndry_soln = self.exterior_sol(discr, q, btag, **kwargs)
-        int_soln = discr.project("vol", btag, q)
-
-        return TracePair(btag, interior=int_soln, exterior=bndry_soln)
-
-    def exterior_sol(self, discr, q, btag, **kwargs):
-        """Get the exterior solution on the boundary."""
-        # Grab some boundary-relevant data
-        dim = discr.dim
-        # cv = split_conserved(dim, q)
-        # actx = cv.mass.array_context
-
-        # Grab a unit normal to the boundary
-        # nhat = thaw(actx, discr.normal(btag))
-
-        # Get the interior/exterior solns
-        int_soln = discr.project("vol", btag, q)
-        int_cv = split_conserved(dim, int_soln)
-
-        # This does not consider moving walls
-        # Set the exterior momentum to the negative of interior
-        # such that the velocity at the wall = 0
-        ext_mom = -int_cv.momentum  # prescribed ext momentum
-
-        # Form the external boundary solution with the new momentum
-        bndry_soln = join_conserved(dim=dim, mass=int_cv.mass,
-                                    energy=int_cv.energy,
-                                    momentum=ext_mom)
-
-        return bndry_soln
-
-    def av(self, discr, q, btag, **kwargs):
-        """Get the exterior solution on the boundary."""
-        # Grab some boundary-relevant data
-        dim = discr.dim
-        # cv = split_conserved(dim, q)
-        # actx = cv.mass[0].array_context
-
-        # Grab a unit normal to the boundary
-        # normal = thaw(actx, discr.normal(btag))
-
-        # Get the interior soln
-        int_soln = discr.project("vol", btag, q)
-        bndry_q = split_conserved(dim, int_soln)
-
-        # create result array to fill
-        result = np.zeros(2+dim, dtype=object)
-
-        # flip signs on mass and energy
-        # to apply a neumann condition on q
-        result[0] = -1.0*bndry_q.mass
-        result[1] = -1.0*bndry_q.energy
-        result[2:] = -1.0*bndry_q.momentum
-=======
         # to apply a neumann condition on q
         result[0] = -int_cv.mass
         result[1] = -int_cv.energy
@@ -401,12 +254,6 @@
         s_mom_flux = 2*s_mom_normcomp - int_cv.momentum
         for idim in range(dim):
             result[2+idim] = s_mom_flux[idim]
->>>>>>> 69e3db8c
-
-        for ispec in range(num_species):
-            result[dim+2+ispec] = -int_cv.species_mass[ispec]
-
-        return join_conserved_vectors(dim, result)
 
 
 class IsothermalNoSlipBoundary(ViscousBC):
