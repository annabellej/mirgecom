--- conflicted
+++ resolved
@@ -65,14 +65,8 @@
         int_soln = discr.project("vol", btag, q)
         return TracePair(btag, interior=int_soln, exterior=ext_soln)
 
-<<<<<<< HEAD
-    def exterior_sol(
-            self, discr, q, btag, **kwargs):
-        """Get the interior solution on the boundary."""
-=======
     def exterior_soln(self, discr, q, btag, **kwargs):
         """Get the exterior solution on the boundary."""
->>>>>>> f941a044
         actx = q[0].array_context
 
         boundary_discr = discr.discr_from_dd(btag)
@@ -80,14 +74,8 @@
         ext_soln = self._userfunc(nodes, **kwargs)
         return ext_soln
 
-<<<<<<< HEAD
-    def av(
-            self, discr, q, btag, **kwargs):
-        """Do artificial viscosity function."""
-=======
     def av(self, discr, q, btag, **kwargs):
         """Get the exterior solution on the boundary."""
->>>>>>> f941a044
         return discr.project("vol", btag, q)
 
 
@@ -102,17 +90,6 @@
         dir_soln = self.exterior_soln(discr, q, btag, **kwargs)
         return TracePair(btag, interior=dir_soln, exterior=dir_soln)
 
-<<<<<<< HEAD
-    def exterior_sol(
-        self, discr, q, btag, **kwargs):
-        """Get the interior and exterior solution on the boundary."""
-        dir_soln = discr.project("vol", btag, q)
-        return dir_soln
-
-    def av(
-            self, discr, q, btag, **kwargs):
-        """Do artificial viscosity function."""
-=======
     def exterior_soln(self, discr, q, btag, **kwargs):
         """Get the exterior solution on the boundary."""
         dir_soln = discr.project("vol", btag, q)
@@ -120,7 +97,6 @@
 
     def av(self, discr, q, btag, **kwargs):
         """Get the exterior solution on the boundary."""
->>>>>>> f941a044
         return discr.project("vol", btag, q)
 
 
@@ -149,14 +125,8 @@
 
         return TracePair(btag, interior=int_soln, exterior=bndry_soln)
 
-<<<<<<< HEAD
-    def exterior_sol(
-            self, discr, q, btag, **kwargs):
-        """Get the interior and exterior solution on the boundary.
-=======
     def exterior_soln(self, discr, q, btag, **kwargs):
         """Get the exterior solution on the boundary.
->>>>>>> f941a044
 
         The exterior solution is set such that there will be vanishing
         flux through the boundary, preserving mass, momentum (magnitude) and
@@ -193,14 +163,8 @@
 
         return bndry_soln
 
-<<<<<<< HEAD
-    def av(
-            self, discr, q, btag, **kwargs):
-        """Do artificial viscosity function."""
-=======
     def av(self, discr, q, btag, **kwargs):
         """Get the exterior solution on the boundary."""
->>>>>>> f941a044
         # Grab some boundary-relevant data
         dim = discr.dim
         cv = split_conserved(dim, q)
