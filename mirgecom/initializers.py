--- conflicted
+++ resolved
@@ -43,12 +43,8 @@
 from pytools.obj_array import make_obj_array
 from meshmode.dof_array import thaw
 from mirgecom.eos import IdealSingleGas
-<<<<<<< HEAD
-from mirgecom.fluid import split_conserved, join_conserved
 from numbers import Number
-=======
 from mirgecom.fluid import make_conserved
->>>>>>> 25e80216
 
 
 def make_pulse(amp, r0, w, r):
@@ -388,7 +384,7 @@
         mom = mass * vel
         energy = rhoe + .5*mass*np.dot(vel, vel)
 
-        return join_conserved(dim=2, mass=mass, energy=energy, momentum=mom)
+        return make_conserved(dim=2, mass=mass, energy=energy, momentum=mom)
 
 
 class Lump:
@@ -499,11 +495,7 @@
         return make_conserved(dim=self._dim, mass=mass, energy=energy,
                               momentum=mom)
 
-<<<<<<< HEAD
-    def exact_rhs(self, discr, q, time=0.0):
-=======
     def exact_rhs(self, discr, cv, time=0.0):
->>>>>>> 25e80216
         """
         Create the RHS for the lump-of-mass solution at time *t*, locations *x_vec*.
 
@@ -519,11 +511,7 @@
             Time at which RHS is desired
         """
         t = time
-<<<<<<< HEAD
-        actx = q[0].array_context
-=======
         actx = cv.array_context
->>>>>>> 25e80216
         nodes = thaw(actx, discr.nodes())
         lump_loc = self._center + t * self._velocity
         # coordinates relative to lump center
@@ -686,11 +674,7 @@
         return make_conserved(dim=self._dim, mass=mass, energy=energy,
                               momentum=mom, species_mass=species_mass)
 
-<<<<<<< HEAD
-    def exact_rhs(self, discr, q, time=0.0):
-=======
     def exact_rhs(self, discr, cv, time=0.0):
->>>>>>> 25e80216
         """
         Create a RHS for multi-component lump soln at time *t*, locations *x_vec*.
 
@@ -706,11 +690,7 @@
             Time at which RHS is desired
         """
         t = time
-<<<<<<< HEAD
-        actx = q[0].array_context
-=======
         actx = cv.array_context
->>>>>>> 25e80216
         nodes = thaw(actx, discr.nodes())
         loc_update = t * self._velocity
 
@@ -783,11 +763,7 @@
         self._width = width
         self._dim = dim
 
-<<<<<<< HEAD
-    def __call__(self, x_vec, q, eos=None, **kwargs):
-=======
     def __call__(self, x_vec, cv, eos=None, **kwargs):
->>>>>>> 25e80216
         """
         Create the acoustic pulse at locations *x_vec*.
 
@@ -869,21 +845,12 @@
         self._e = e
         self._dim = dim
 
-<<<<<<< HEAD
     def __call__(self, x_vec, *, eos=None, **kwargs):
-=======
-    def __call__(self, x_vec, *, eos=None, time=0, **kwargs):
->>>>>>> 25e80216
         """
         Create a uniform flow solution at locations *x_vec*.
 
         Parameters
         ----------
-<<<<<<< HEAD
-=======
-        time: float
-            Current time at which the solution is desired (unused)
->>>>>>> 25e80216
         x_vec: numpy.ndarray
             Nodal coordinates
         eos: :class:`mirgecom.eos.IdealSingleGas`
@@ -1005,8 +972,7 @@
         kinetic_energy = 0.5 * np.dot(velocity, velocity)
         energy = mass * (internal_energy + kinetic_energy)
 
-<<<<<<< HEAD
-        return join_conserved(dim=self._dim, mass=mass, energy=energy,
+        return make_conserved(dim=self._dim, mass=mass, energy=energy,
                               momentum=mom, species_mass=specmass)
 
 
@@ -1140,8 +1106,5 @@
         kinetic_energy = 0.5 * np.dot(velocity, velocity)
         energy = mass * (internal_energy + kinetic_energy)
 
-        return join_conserved(dim=self._dim, mass=mass, energy=energy,
-=======
         return make_conserved(dim=self._dim, mass=mass, energy=energy,
->>>>>>> 25e80216
                               momentum=mom, species_mass=specmass)