--- conflicted
+++ resolved
@@ -263,8 +263,6 @@
                               momentum=mom)
 
 
-<<<<<<< HEAD
-=======
 class DoubleMachReflection:
     r"""Implement the double shock reflection problem.
 
@@ -360,7 +358,6 @@
         return join_conserved(dim=self._dim, mass=mass, energy=energy, momentum=mom)
 
 
->>>>>>> 6bf151f1
 class Lump:
     r"""Solution initializer for N-dimensional Gaussian lump of mass.
 
