"""
:mod:`mirgecom.eos` provides implementations of gas equations of state.

Equations of State
^^^^^^^^^^^^^^^^^^
This module is designed provide Equation of State objects used to compute and
manage the relationships between and among state and thermodynamic variables.

.. autoclass:: EOSDependentVars
.. autoclass:: GasEOS
.. autoclass:: IdealSingleGas
.. autoclass:: PrometheusMixture
"""

__copyright__ = """
Copyright (C) 2020 University of Illinois Board of Trustees
"""

__license__ = """
Permission is hereby granted, free of charge, to any person obtaining a copy
of this software and associated documentation files (the "Software"), to deal
in the Software without restriction, including without limitation the rights
to use, copy, modify, merge, publish, distribute, sublicense, and/or sell
copies of the Software, and to permit persons to whom the Software is
furnished to do so, subject to the following conditions:

The above copyright notice and this permission notice shall be included in
all copies or substantial portions of the Software.

THE SOFTWARE IS PROVIDED "AS IS", WITHOUT WARRANTY OF ANY KIND, EXPRESS OR
IMPLIED, INCLUDING BUT NOT LIMITED TO THE WARRANTIES OF MERCHANTABILITY,
FITNESS FOR A PARTICULAR PURPOSE AND NONINFRINGEMENT. IN NO EVENT SHALL THE
AUTHORS OR COPYRIGHT HOLDERS BE LIABLE FOR ANY CLAIM, DAMAGES OR OTHER
LIABILITY, WHETHER IN AN ACTION OF CONTRACT, TORT OR OTHERWISE, ARISING FROM,
OUT OF OR IN CONNECTION WITH THE SOFTWARE OR THE USE OR OTHER DEALINGS IN
THE SOFTWARE.
"""

from dataclasses import dataclass

import numpy as np
from meshmode.mesh import BTAG_ALL, BTAG_NONE  # noqa
from mirgecom.euler import ConservedVars


@dataclass
class EOSDependentVars:
    """State-dependent quantities for :class:`GasEOS`.

    Prefer individual methods for model use, use this
    structure for visualization or probing.

    .. attribute:: temperature
    .. attribute:: pressure
    """

    temperature: np.ndarray
    pressure: np.ndarray


class GasEOS:
    r"""Abstract interface to equation of state class.

    Equation of state (EOS) classes are responsible for
    computing relations between fluid or gas state variables.

    Each interface call expects that the agglomerated
    object array representing the state vector ($q$),
    contains the relevant simulation state quantities. Each
    EOS class should document its own state data requirements.

    .. automethod:: pressure
    .. automethod:: temperature
    .. automethod:: sound_speed
    .. automethod:: internal_energy
    .. automethod:: gas_const
    .. automethod:: dependent_vars
    .. automethod:: total_energy
    .. automethod:: kinetic_energy
    """

    def pressure(self, cv: ConservedVars):
        """Get the gas pressure."""
        raise NotImplementedError()

    def temperature(self, cv: ConservedVars):
        """Get the gas temperature."""
        raise NotImplementedError()

    def sound_speed(self, cv: ConservedVars):
        """Get the gas sound speed."""
        raise NotImplementedError()

    def gas_const(self, cv: ConservedVars):
        r"""Get the specific gas constant ($R$)."""
        raise NotImplementedError()

    def internal_energy(self, cv: ConservedVars):
        """Get the thermal energy of the gas."""
        raise NotImplementedError()

    def total_energy(self, cv: ConservedVars, pressure: np.ndarray):
        """Get the total (thermal + kinetic) energy for the gas."""
        raise NotImplementedError()

    def kinetic_energy(self, cv: ConservedVars):
        """Get the kinetic energy for the gas."""
        raise NotImplementedError()

    def dependent_vars(self, q: ConservedVars) -> EOSDependentVars:
        """Get an agglomerated array of the depedent variables."""
        return EOSDependentVars(
            pressure=self.pressure(q),
            temperature=self.temperature(q),
            )


class IdealSingleGas(GasEOS):
    r"""Ideal gas law single-component gas ($p = \rho{R}{T}$).

    The specific gas constant, R, defaults to the air-like 287.1 J/(kg*K),
    but can be set according to simulation units and materials.

    Each interface call expects that the agglomerated
    object array representing the state vector ($q$),
    contains at least the canonical conserved quantities
    mass ($\rho$), energy ($\rho{E}$), and
    momentum ($\rho\vec{V}$).

    .. automethod:: __init__
    .. automethod:: gamma

    Inherits from (and implements) :class:`GasEOS`.
    """

    def __init__(self, gamma=1.4, gas_const=287.1):
        """Initialize Ideal Gas EOS parameters."""
        self._gamma = gamma
        self._gas_const = gas_const

    def gamma(self):
        """Get specific heat ratio Cp/Cv."""
        return self._gamma

    def gas_const(self):
        """Get specific gas constant R."""
        return self._gas_const

    def kinetic_energy(self, cv: ConservedVars):
        r"""Get kinetic (i.e. not internal) energy of gas.

        The kinetic energy is calculated as:
        .. :math::

            k = \frac{1}{2\rho}(\rho\vec{V} \cdot \rho\vec{V})
        """
        mom = cv.momentum
        return (0.5 * np.dot(mom, mom) / cv.mass)

    def internal_energy(self, cv: ConservedVars):
        r"""Get internal thermal energy of gas.

        The internal energy (e) is calculated as:
        .. :math::

            e = \rho{E} - \frac{1}{2\rho}(\rho\vec{V} \cdot \rho\vec{V})
        """
        return (cv.energy - self.kinetic_energy(cv))

    def pressure(self, cv: ConservedVars):
        r"""Get thermodynamic pressure of the gas.

        Gas pressure (p) is calculated from the internal energy (e) as:

        .. :math::

            p = (\gamma - 1)e
        """
        return self.internal_energy(cv) * (self._gamma - 1.0)

    def sound_speed(self, cv: ConservedVars):
        r"""Get the speed of sound in the gas.

        The speed of sound (c) is calculated as:

        .. :math::

            c = \sqrt{\frac{\gamma{p}}{\rho}}
        """
        actx = cv.mass.array_context

        p = self.pressure(cv)
        c2 = self._gamma / cv.mass * p
        return actx.np.sqrt(c2)

    def temperature(self, cv: ConservedVars):
        r"""Get the thermodynamic temperature of the gas.

        The thermodynamic temperature (T) is calculated from
        the internal energy (e) and specific gas constant (R)
        as:

        .. :math::

            T = \frac{(\gamma - 1)e}{R\rho}
        """
        return (
            (((self._gamma - 1.0) / self._gas_const)
            * self.internal_energy(cv) / cv.mass)
        )

    def total_energy(self, cv, pressure):
        r"""
        Get gas total energy from mass, pressure, and momentum.

        The total energy density (rhoE) is calculated from
        the mass density (rho) , pressure (p) , and
        momentum (rhoV) as:

        .. :math::

            \rhoE = \frac{p}{(\gamma - 1)} +
            \frac{1}{2}\rho(\vec{v} \cdot \vec{v})

        .. note::

            The total_energy function computes cv.energy from pressure,
            mass, and momentum in this case. In general in the EOS we need
            DV = EOS(CV), and inversions CV = EOS(DV). This is one of those
            inversion interfaces.
        """
        return (pressure / (self._gamma - 1.0)
                + self.kinetic_energy(cv))


class PrometheusMixture(GasEOS):
    r"""Ideal gas mixture (:math:`p = \bar{\rho}{R}_\mathtt{mix}{T}`).

    The mixture gas constant, :math:`R_\mathtt{mix}`, is calculated
    as :math:`R_\mathtt{mix} = \sum{Y_\alpha R_\alpha}` by the _Prometheus_
    mechanism provided by the user.

    Each interface call expects that the agglomerated
    object array representing the state vector (:math:`q`),
    contains at least the canonical conserved quantities
    mass (:math:`\rho`), energy (:math:`\rho{E}`), and
    momentum (:math:`\rho\vec{V}`) and the vector of
    mass fractions for each species (:math:`Y_\alpha`).

    .. automethod:: __init__
    .. automethod:: gamma

    Inherits from (and implements) :class:`GasEOS`.
    """

    def __init__(self, prometheus_mech, tguess=300.0):
        """Initialize Prometheus EOS with mechanism class."""
        self._prometheus_mech = prometheus_mech
        self._gamma = 1.4
        self._tguess = tguess

    def gamma(self):
        """Get specific heat ratio Cp/Cv."""
        return self._gamma

    def gas_const(self):
        """Get specific gas constant R."""
        return self._prometheus_mech.gas_constant

    def kinetic_energy(self, cv: ConservedVars):
        r"""Get kinetic (i.e. not internal) energy of gas.

        The kinetic energy is calculated as:
        .. :math::

            k = \frac{1}{2\rho}(\rho\vec{V} \cdot \rho\vec{V})
        """
        mom = cv.momentum
        return (0.5 * np.dot(mom, mom) / cv.mass)

    def internal_energy(self, cv: ConservedVars):
        r"""Get internal thermal energy of gas.

        The internal energy (e) is calculated as:
        .. :math::

            e = \rho{E} - \frac{1}{2\rho}(\rho\vec{V} \cdot \rho\vec{V})
        """
        return (cv.energy - self.kinetic_energy(cv))

    def get_density(self, pressure, temperature, mass_fractions):
        r"""Get the density from pressure, temperature, and massfractions.

        The gas density :math:`\rho` is calculated from:
        .. :math::

            \rho = \frac{p}{R_{\mathtt{mix} T}
        """
        return self._prometheus_mech.get_density(pressure, temperature,
                                                 mass_fractions)

    def get_internal_energy(self, temperature, mass_fractions):
        r"""Get the gas thermal energy from temperature, and massfractions.

        The gas density :math:`e` is calculated from:
        .. :math::

            e = R T \sum{Y_\alpha h_\alpha}
        """
        return self._prometheus_mech.get_mixture_internal_energy_mass(
            temperature, mass_fractions)

    def get_species_molecular_weights(self):
        """Get the species molecular weights."""
        return self._prometheus_mech.wts

    def get_production_rates(self, cv: ConservedVars):
        """Get the production rate for each species."""
        temperature = self.temperature(cv)
        y = self.mass_fractions(cv)
        return self._prometheus_mech.get_net_production_rates(cv.mass,
                                                              temperature,
                                                              y)

    def mass_fractions(self, cv: ConservedVars):
        r"""Get mass fractions :math:`\Y_\alpha` from species densities."""

<<<<<<< HEAD
        return cv.massfractions / cv.mass
=======
        return cv.mass_fractions * make_obj_array([1.0/cv.mass])
>>>>>>> 563b335e

    def pressure(self, cv: ConservedVars):
        r"""Get thermodynamic pressure of the gas.

        Gas pressure (p) is calculated from the internal energy (e) as:

        .. :math::

            p = (\gamma - 1)e
        """
        temperature = self.temperature(cv)
        y = self.mass_fractions(cv)
        return self._prometheus_mech.get_pressure(cv.mass, temperature, y)

    def sound_speed(self, cv: ConservedVars):
        r"""Get the speed of sound in the gas.

        The speed of sound (c) is calculated as:

        .. :math::

            c = \sqrt{\frac{\gamma{p}}{\rho}}
        """
        actx = cv.mass.array_context

        p = self.pressure(cv)
        c2 = self._gamma / cv.mass * p
        return actx.np.sqrt(c2)

    def temperature(self, cv: ConservedVars):
        r"""Get the thermodynamic temperature of the gas.

        The thermodynamic temperature (T) is calculated from
        the internal energy (e) and specific gas constant (R)
        as:

        .. :math::

            T = \frac{(\gamma - 1)e}{R\rho}
        """
        y = self.mass_fractions(cv)
        e = self.internal_energy(cv) / cv.mass
        return self._prometheus_mech.get_temperature(e, self._tguess, y, True)

    def total_energy(self, cv, pressure):
        r"""
        Get gas total energy from mass, pressure, and momentum.

        The total energy density (rhoE) is calculated from
        the mass density (rho) , pressure (p) , and
        momentum (rhoV) as:

        .. :math::

            \rhoE = \frac{p}{(\gamma - 1)} +
            \frac{1}{2}\rho(\vec{v} \cdot \vec{v})

        .. note::

            The total_energy function computes cv.energy from pressure,
            mass, and momentum in this case. In general in the EOS we need
            DV = EOS(CV), and inversions CV = EOS(DV). This is one of those
            inversion interfaces.
        """
        return (pressure / (self._gamma - 1.0)
                + self.kinetic_energy(cv))<|MERGE_RESOLUTION|>--- conflicted
+++ resolved
@@ -325,11 +325,7 @@
     def mass_fractions(self, cv: ConservedVars):
         r"""Get mass fractions :math:`\Y_\alpha` from species densities."""
 
-<<<<<<< HEAD
-        return cv.massfractions / cv.mass
-=======
-        return cv.mass_fractions * make_obj_array([1.0/cv.mass])
->>>>>>> 563b335e
+        return cv.mass_fractions / cv.mass
 
     def pressure(self, cv: ConservedVars):
         r"""Get thermodynamic pressure of the gas.
