r""":mod:`mirgecom.euler` helps solve Euler's equations of gas dynamics.

Euler's equations of gas dynamics:

.. math::

    \partial_t \mathbf{Q} = -\nabla\cdot{\mathbf{F}} +
    (\mathbf{F}\cdot\hat{n})_{\partial\Omega}

where:

-  state $\mathbf{Q} = [\rho, \rho{E}, \rho\vec{V}, \rho{Y}_\alpha]$
-  flux $\mathbf{F} = [\rho\vec{V},(\rho{E} + p)\vec{V},
   (\rho(\vec{V}\otimes\vec{V}) + p*\mathbf{I}), \rho{Y}_\alpha\vec{V}]$,
-  unit normal $\hat{n}$ to the domain boundary $\partial\Omega$,
-  vector of species mass fractions ${Y}_\alpha$,
   with $1\le\alpha\le\mathtt{nspecies}$.

RHS Evaluation
^^^^^^^^^^^^^^

.. autofunction:: euler_operator

Operator Boundary Interface
^^^^^^^^^^^^^^^^^^^^^^^^^^^

.. autoclass:: EulerBoundaryInterface

Logging Helpers
^^^^^^^^^^^^^^^

.. autofunction:: units_for_logging
.. autofunction:: extract_vars_for_logging
"""

__copyright__ = """
Copyright (C) 2021 University of Illinois Board of Trustees
"""

__license__ = """
Permission is hereby granted, free of charge, to any person obtaining a copy
of this software and associated documentation files (the "Software"), to deal
in the Software without restriction, including without limitation the rights
to use, copy, modify, merge, publish, distribute, sublicense, and/or sell
copies of the Software, and to permit persons to whom the Software is
furnished to do so, subject to the following conditions:

The above copyright notice and this permission notice shall be included in
all copies or substantial portions of the Software.

THE SOFTWARE IS PROVIDED "AS IS", WITHOUT WARRANTY OF ANY KIND, EXPRESS OR
IMPLIED, INCLUDING BUT NOT LIMITED TO THE WARRANTIES OF MERCHANTABILITY,
FITNESS FOR A PARTICULAR PURPOSE AND NONINFRINGEMENT. IN NO EVENT SHALL THE
AUTHORS OR COPYRIGHT HOLDERS BE LIABLE FOR ANY CLAIM, DAMAGES OR OTHER
LIABILITY, WHETHER IN AN ACTION OF CONTRACT, TORT OR OTHERWISE, ARISING FROM,
OUT OF OR IN CONNECTION WITH THE SOFTWARE OR THE USE OR OTHER DEALINGS IN
THE SOFTWARE.
"""

import numpy as np
from mirgecom.fluid import split_conserved
from mirgecom.inviscid import (
    inviscid_flux,
    inviscid_facial_flux,
    InviscidBoundaryInterface
)
from grudge.eager import (
    interior_trace_pair,
    cross_rank_trace_pairs
)
from mirgecom.operators import dg_div_low as dg_div


class EulerBoundaryInterface(InviscidBoundaryInterface):
    """Interface for boundary treatment of the Euler operator."""

    pass


def euler_operator(discr, eos, boundaries, q, t=0.0):
    r"""Compute RHS of the Euler flow equations.

    Returns
    -------
    numpy.ndarray
        The right-hand-side of the Euler flow equations:

        .. math::

            \dot{\mathbf{q}} = - \nabla\cdot\mathbf{F} +
                (\mathbf{F}\cdot\hat{n})_{\partial\Omega}

    Parameters
    ----------
    q
        State array which expects at least the canonical conserved quantities
        (mass, energy, momentum) for the fluid at each point. For multi-component
        fluids, the conserved quantities should include
        (mass, energy, momentum, species_mass), where *species_mass* is a vector
        of species masses.

    boundaries
        Dictionary of boundary functions, one for each valid btag

    t
        Time

    eos: mirgecom.eos.GasEOS
        Implementing the pressure and temperature functions for
        returning pressure and temperature as a function of the state q.

    Returns
    -------
    numpy.ndarray
        Agglomerated object array of DOF arrays representing the RHS of the Euler
        flow equations.
    """
    inviscid_flux_vol = inviscid_flux(discr, eos, q)
    inviscid_flux_bnd = (
        inviscid_facial_flux(discr, eos=eos, q_tpair=interior_trace_pair(discr, q))
        + sum(inviscid_facial_flux(discr, eos=eos, q_tpair=part_tpair)
              for part_tpair in cross_rank_trace_pairs(discr, q))
<<<<<<< HEAD
        + sum(boundaries[btag].get_inviscid_flux(discr, btag=btag, q=q, eos=eos)
=======
        + sum(boundaries[btag].inviscid_boundary_flux(discr, btag=btag, q=q, eos=eos,
              time=t)
>>>>>>> 657aec60
              for btag in boundaries)
    )

    return -dg_div(discr, inviscid_flux_vol, inviscid_flux_bnd)


def inviscid_operator(discr, eos, boundaries, q, t=0.0):
    """Interface :function:`euler_operator` with backwards-compatible API."""
    from warnings import warn
    warn("Do not call inviscid_operator; it is now called euler_operator. This"
         "function will disappear August 1, 2021", DeprecationWarning, stacklevel=2)
    return euler_operator(discr, eos, boundaries, q, t)


# By default, run unitless
NAME_TO_UNITS = {
    "mass": "",
    "energy": "",
    "momentum": "",
    "temperature": "",
    "pressure": ""
}


def units_for_logging(quantity: str) -> str:
    """Return unit for quantity."""
    return NAME_TO_UNITS[quantity]


def extract_vars_for_logging(dim: int, state: np.ndarray, eos) -> dict:
    """Extract state vars."""
    cv = split_conserved(dim, state)
    dv = eos.dependent_vars(cv)

    from mirgecom.utils import asdict_shallow
    name_to_field = asdict_shallow(cv)
    name_to_field.update(asdict_shallow(dv))
    return name_to_field<|MERGE_RESOLUTION|>--- conflicted
+++ resolved
@@ -120,12 +120,8 @@
         inviscid_facial_flux(discr, eos=eos, q_tpair=interior_trace_pair(discr, q))
         + sum(inviscid_facial_flux(discr, eos=eos, q_tpair=part_tpair)
               for part_tpair in cross_rank_trace_pairs(discr, q))
-<<<<<<< HEAD
-        + sum(boundaries[btag].get_inviscid_flux(discr, btag=btag, q=q, eos=eos)
-=======
-        + sum(boundaries[btag].inviscid_boundary_flux(discr, btag=btag, q=q, eos=eos,
+        + sum(boundaries[btag].get_inviscid_flux(discr, btag=btag, q=q, eos=eos,
               time=t)
->>>>>>> 657aec60
               for btag in boundaries)
     )
 
