--- conflicted
+++ resolved
@@ -214,15 +214,10 @@
     return join_conserved(dim,
             mass=mom,
             energy=mom * (cv.energy + p) / cv.mass,
-<<<<<<< HEAD
             momentum=np.outer(mom, mom) / cv.mass + np.eye(dim) * p,
-                          species_mass=species_mass)
-=======
-            momentum=np.outer(mom, mom) / cv.mass + np.eye(dim)*p,
             # mixture species require a reshape here to get the right numpy
             # broadcast behavior. Reshaped to [numspecies x 1] object.
             species_mass=mom * cv.species_mass.reshape(-1, 1) / cv.mass)
->>>>>>> 1f1aa362
 
 
 def _get_wavespeed(dim, eos, cv: ConservedVars):
